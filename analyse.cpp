--- conflicted
+++ resolved
@@ -28,10 +28,7 @@
 #include <errno.h>
 #include <stdlib.h>
 #include <iomanip>
-<<<<<<< HEAD
-=======
 #include <limits>
->>>>>>> 22f01247
 
 #include <string.h>
 #include "dbg.h"
@@ -693,7 +690,6 @@
         cout << "}";
 
         // Print out the better alternative moves and their evaluations.
-<<<<<<< HEAD
         // it = evaluations.begin();
         // Evaluation *best = *it;
         // do {
@@ -712,7 +708,6 @@
         //     }
         //     it++;
         // } while (it != evaluations.end());
-=======
         it = evaluations.begin();
         Evaluation *best = *it;
         do {
@@ -731,7 +726,6 @@
             }
             it++;
         } while (it != evaluations.end());
->>>>>>> 22f01247
         cout << endl;
         return true;
     // } else {
